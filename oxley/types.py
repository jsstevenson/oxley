"""Provide miscellaneous types and type utilities."""
import re
from enum import Enum
from inspect import getmro
from string import ascii_uppercase
from typing import Any, Dict, List, Optional, Type, TypeVar, Union, get_args, get_origin

from pydantic import StrictFloat, StrictInt, ValidationError
from pydantic.errors import FloatError, PydanticValueError
from pydantic.types import confloat, conint
from pydantic.validators import number_multiple_validator, number_size_validator

from .exceptions import SchemaConversionException

TYPE_CONVERSION_TABLE = {
    "number": Union[StrictFloat, StrictInt],
    "integer": StrictInt,
    "string": str,
    "boolean": bool,
    "array": list,
    "object": dict,
    "null": None,
}


def get_typeclass(type_definition: Dict[str, Any]) -> Optional[Type]:
    """
    Construct class object given type definition. Work in progress - new type features
    should add to this.

    Args:
        type_definition: JSONschema definition for the type

    Return:
        completed typeclass object
    """
    if type_definition.get("type") in ("number", "integer"):
        return build_number_class(type_definition)
    elif "enum" in type_definition:
        return build_enum_class("Anonymous", type_definition)
    else:
        return convert_type_name(type_definition.get("type", ""))


def convert_type_name(type_value: Union[str, List[str]]) -> Optional[Type]:
    """
    Convert JSON type name to Python type.

    Args:
        type_value: value of object type property -- either a string for a single type,
            or a list for a union. Should consist only of JSON primitive types.

    Return:
        Corresponding Pydantic-compatible Type -- which can include None for null
        properties.

    Raise:
        SchemaConversionException if unrecognized types are encountered.
    """
<<<<<<< HEAD
    if isinstance(type_value, List):
        union_types = tuple([resolve_type(t) for t in type_value])
        return Union[union_types]  # type: ignore
    if type_value == "number" or type_value == "float":
        return float
    elif type_value == "integer":
        return int
    elif type_value == "string":
        return str
    elif type_value == "boolean":
        return bool
    elif type_value == "array":
        return list
    elif type_value == "object":
        return dict
    elif type_value is None or type_value == "null":
=======
    if type_value is None:
>>>>>>> decba7d9
        return None
    elif isinstance(type_value, List):
        union_types = tuple([convert_type_name(t) for t in type_value])
        return Union[union_types]  # type: ignore
    elif type_value in TYPE_CONVERSION_TABLE:
        return TYPE_CONVERSION_TABLE[type_value]  # type: ignore
    else:
        raise SchemaConversionException("unrecognized type")


def is_optional_type(field_type: Type) -> bool:
    """
    Check if type is Optional.

    Args:
        field_type: complete field type

    Return:
        True if type is nullable, False otherwise
    """
    return get_origin(field_type) is Union and type(None) in get_args(field_type)


def is_union_type(field_type: Type) -> bool:
    """
    Check if type is a Union.

    Args:
        field_type: complete field type

    Return:
        True if type is a Union, False otherwise
    """
    return get_origin(field_type) is Union


def is_number_type(defined_type: Type) -> bool:
    """
    Check if type is a number. Intended to match both ints/floats, Pydantic strict
    numbers, and Unions covering the above.

    Args:
        defined_type: should be a Type instance (not a JSONschema field definition)

    Return:
        true if type is a number or a compound containing all number types
    """
    if is_union_type(defined_type):
        return all([is_number_type(subtype) for subtype in get_args(defined_type)])
    elif defined_type in (int, float):
        return True
    else:
        return (int in getmro(defined_type)) or (float in getmro(defined_type))


JSONSchemaClass = TypeVar("JSONSchemaClass")


def get_enum_value_types(enum_definition: List[Union[str, int, float, bool]]) -> Type:
    """
    Get type for Enum type definition.

    Args:
        enum_definition: the value of the schema item `enum` field, i.e., the
        permissible enum values

    Return:
        The Python type corresponding to the enum values

    Raises:
        SchemaConversionException: if types aren't uniform are aren't primitives.
            Unless I've missed something, proper Python enums require all values to
            be the same type, which isn't true in JSONschema.
    """
    value_types = [type(p) for p in enum_definition]
    if value_types.count(value_types[0]) != len(value_types):
        raise SchemaConversionException("Enum values must all be the same type")
    if value_types[0] not in (str, int, float, bool):
        raise SchemaConversionException(
            f"Unable to construct enum from type {value_types[0]}. Must be one of "
            "{`str`, `int`, `float`, `bool`}"
        )
    return value_types  # type: ignore


def build_enum_class(field_name: str, field_definition: Dict) -> Type[Enum]:
    """
    Construct enum type from field definition.
    Currently only works with primitive types, and requires type uniformity.

    Args:
        field_name: name to use for enum class
        field_definition: definition of field

    Return:
        Enum subclass constraining values to pre-defined options

    Raise:
        SchemaConversionException: if multiple types given in enum values, if given
        non-primitive types, or if enumerable names can't be generated
    """
    try:
        value_types = get_enum_value_types(field_definition["enum"])
    except SchemaConversionException:
        raise

    prior_keys = []

    def make_enum_key(name: Union[str, int, float, bool]):
        """
        Hacky way of coercing a legal key out of an enum value
        """
        key = re.sub(r"\W|^(?=\d)", "_", str(name).upper())
        if not key or key not in prior_keys:
            prior_keys.append(key)
            return key
        for char in ascii_uppercase:
            new_key = key + "_" + char
            if new_key not in prior_keys:
                prior_keys.append(new_key)
                return new_key
        else:
            raise SchemaConversionException(
                f"Unable to make enum key from provided name: {key}"
            )

    enum_type = Enum(  # type: ignore
        field_name,
        {make_enum_key(p): p for p in field_definition["enum"]},
        type=value_types[0],
    )
    return enum_type


def build_number_class(prop_attrs: Dict) -> Union[Type[int], Type[float]]:
    """
    Get class for primitive number types and object properties.
    JSONschema uses a more forgiving understanding of "number" than Pydantic's
    non-strict float - integers and floats can both be "numbers" - but doesn't allow
    casting numbers represented as strings like "42" into Number types. This requires
    overwriting the validators methods to fix.

    An additional __init__ method is provided to force (in a somewhat hackish manner)
    validation if an instance of the type is created outside of a Pydantic model.

    Args:
        prop_attrs: numeric property attributes

    Return:
        constructed number typeclass.
    """
    args = {"strict": True}
    if "multipleOf" in prop_attrs:
        args["multiple_of"] = prop_attrs["multipleOf"]
    if "minimum" in prop_attrs:
        args["ge"] = prop_attrs["minimum"]
    elif "exclusiveMinimum" in prop_attrs:
        args["gt"] = prop_attrs["exclusiveMinimum"]
    if "maximum" in prop_attrs:
        args["le"] = prop_attrs["maximum"]
    elif "exclusiveMaximum" in prop_attrs:
        args["lt"] = prop_attrs["exclusiveMaximum"]

    t = prop_attrs["type"]
    floaty = t == "number" or t == "float"
    if floaty:
        type_constructor = confloat  # type: ignore
    elif t == "integer":
        type_constructor = conint  # type: ignore
    else:
        raise ValueError(f"Received non-numeric type value: {t}")

    number_class = type_constructor(**args)

    if floaty:

        def less_strict_float_validator(v, field):
            if is_number_type(type(v)):
                return v
            raise FloatError()

        def __get_validators__(cls):
            yield less_strict_float_validator
            yield number_size_validator
            yield number_multiple_validator

        number_class.__get_validators__ = classmethod(__get_validators__)  # type: ignore

    def __init__(self_, value):
        class TmpClass:
            type_ = number_class

        for validator_fn in self_.__get_validators__():
            try:
                validator_fn(value, TmpClass)
            except PydanticValueError:
                raise ValidationError([], number_class)  # type: ignore

    number_class.__init__ = __init__  # type: ignore

    return number_class<|MERGE_RESOLUTION|>--- conflicted
+++ resolved
@@ -57,26 +57,7 @@
     Raise:
         SchemaConversionException if unrecognized types are encountered.
     """
-<<<<<<< HEAD
-    if isinstance(type_value, List):
-        union_types = tuple([resolve_type(t) for t in type_value])
-        return Union[union_types]  # type: ignore
-    if type_value == "number" or type_value == "float":
-        return float
-    elif type_value == "integer":
-        return int
-    elif type_value == "string":
-        return str
-    elif type_value == "boolean":
-        return bool
-    elif type_value == "array":
-        return list
-    elif type_value == "object":
-        return dict
-    elif type_value is None or type_value == "null":
-=======
     if type_value is None:
->>>>>>> decba7d9
         return None
     elif isinstance(type_value, List):
         union_types = tuple([convert_type_name(t) for t in type_value])
@@ -263,7 +244,7 @@
             yield number_size_validator
             yield number_multiple_validator
 
-        number_class.__get_validators__ = classmethod(__get_validators__)  # type: ignore
+        number_class.__get_validators__ = classmethod(__get_validators__)  # type: ignore # noqa: E501
 
     def __init__(self_, value):
         class TmpClass:
