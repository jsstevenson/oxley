--- conflicted
+++ resolved
@@ -177,11 +177,7 @@
 
 def test_array(example_schema_classes):
     """Test construction of classes that use arrays.
-<<<<<<< HEAD
     Cases lifted from:
-=======
-    Cases lifted from
->>>>>>> decba7d9
     https://json-schema.org/understanding-json-schema/reference/array.html
     """
     ArrayTester = example_schema_classes["ArrayTester"]
