"""Test typing module."""
from typing import Optional, Union

import pytest
from pydantic import StrictFloat, StrictInt

from oxley.exceptions import SchemaConversionException
from oxley.types import (
    build_enum_class,
    convert_type_name,
    is_number_type,
    is_optional_type,
)


<<<<<<< HEAD
def test_resolve_type():
    """Test resolve_type function."""
    assert resolve_type("string") == str
    assert resolve_type("number") == float
    assert resolve_type("boolean") == bool
    assert resolve_type("array") == list
    assert resolve_type("object") == dict
    assert resolve_type("null") is None
    assert resolve_type(["string", "number"]) == Union[str, float]
    assert resolve_type(["object"]) == dict
=======
def test_convert_type_name():
    """Test convert_type_name function."""
    assert convert_type_name("string") == str
    assert convert_type_name("number") == Union[StrictFloat, StrictInt]
    assert convert_type_name("boolean") == bool
    assert convert_type_name("array") == list
    assert convert_type_name("object") == dict
    assert convert_type_name("null") == None
    assert (
        convert_type_name(["string", "number"])
        == Union[str, Union[StrictFloat, StrictInt]]
    )
    assert convert_type_name(["object"]) == dict
>>>>>>> decba7d9

    with pytest.raises(TypeError) as exc_info:
        convert_type_name([])
    assert str(exc_info.value) == "Cannot take a Union of no types."

    with pytest.raises(SchemaConversionException) as exc_info:
        convert_type_name("int")
    assert str(exc_info.value) == "unrecognized type"

    with pytest.raises(SchemaConversionException) as exc_info:
        convert_type_name(["array", "int"])
    assert str(exc_info.value) == "unrecognized type"


def test_is_optional_type():
    """Test is_optional_type function."""
    assert is_optional_type(Optional[int])
    assert not is_optional_type(Optional)
    assert is_optional_type(Union[str, int, None])
    assert not is_optional_type(Union[str, int])
    assert not is_optional_type(str)


def test_is_number_type():
    """Test is_number_type function."""
    assert is_number_type(int)
    assert is_number_type(float)
    assert is_number_type(Union[int, float])
    assert not is_number_type(Union[int, str])
    assert is_number_type(StrictInt)
    assert is_number_type(StrictFloat)
    assert is_number_type(Union[StrictInt, StrictFloat])


def test_get_enum_type():
    """Test get_enum_type function."""
    RelativeCopyClass = build_enum_class(
        "relative_copy_class",
        {
            "type": "string",
            "enum": [
                "complete loss",
                "partial loss",
                "copy neutral",
                "low-level gain",
                "high-level gain",
            ],
        },
    )
    assert RelativeCopyClass.COMPLETE_LOSS.value == "complete loss"  # type: ignore
    assert RelativeCopyClass.HIGH_LEVEL_GAIN.value == "high-level gain"  # type: ignore

    # test messed up enumerable names
    Comparator = build_enum_class(
        "comparator",
        {
            "type": "string",
            "enum": ["<=", ">="],
            "description": 'MUST be one of "<=" or ">=", indicating which direction the range is indefinite',  # noqa: E501
        },
    )
    assert Comparator.__.value == "<="  # type: ignore
    assert Comparator.___A.value == ">="  # type: ignore

    with pytest.raises(SchemaConversionException) as exc_info:
        build_enum_class("multiple_value_types", {"enum": [1, "a"]})
    assert str(exc_info.value) == "Enum values must all be the same type"

    with pytest.raises(SchemaConversionException) as exc_info:
        build_enum_class(
            "non_primitive_types", {"type": "object", "enum": [{"a": 1}, {"b": 2}]}
        )

    assert (
        str(exc_info.value)
        == "Unable to construct enum from type <class 'dict'>. Must be one of {`str`, `int`, `float`, `bool`}"  # noqa: E501
    )  # noqa: E501<|MERGE_RESOLUTION|>--- conflicted
+++ resolved
@@ -13,18 +13,6 @@
 )
 
 
-<<<<<<< HEAD
-def test_resolve_type():
-    """Test resolve_type function."""
-    assert resolve_type("string") == str
-    assert resolve_type("number") == float
-    assert resolve_type("boolean") == bool
-    assert resolve_type("array") == list
-    assert resolve_type("object") == dict
-    assert resolve_type("null") is None
-    assert resolve_type(["string", "number"]) == Union[str, float]
-    assert resolve_type(["object"]) == dict
-=======
 def test_convert_type_name():
     """Test convert_type_name function."""
     assert convert_type_name("string") == str
@@ -32,13 +20,12 @@
     assert convert_type_name("boolean") == bool
     assert convert_type_name("array") == list
     assert convert_type_name("object") == dict
-    assert convert_type_name("null") == None
+    assert convert_type_name("null") is None
     assert (
         convert_type_name(["string", "number"])
         == Union[str, Union[StrictFloat, StrictInt]]
     )
     assert convert_type_name(["object"]) == dict
->>>>>>> decba7d9
 
     with pytest.raises(TypeError) as exc_info:
         convert_type_name([])
@@ -115,4 +102,4 @@
     assert (
         str(exc_info.value)
         == "Unable to construct enum from type <class 'dict'>. Must be one of {`str`, `int`, `float`, `bool`}"  # noqa: E501
-    )  # noqa: E501+    )